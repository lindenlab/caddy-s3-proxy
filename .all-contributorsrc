--- conflicted
+++ resolved
@@ -1,21 +1,14 @@
 {
-<<<<<<< HEAD
-  "files": [
-    "README.md"
-  ],
-=======
+
   "projectName": "caddy-s3-proxy",
-  "projectOwner": "rayjlinden",
   "repoType": "github",
   "files": ["README.md"],
   "commit": true,
->>>>>>> 45dee65a
   "imageSize": 100,
   "contributorsPerLine": 7,
   "contributorsSortAlphabetically": false,
   "badgeTemplate": "[![All Contributors](https://img.shields.io/badge/all_contributors-<%= contributors.length %>-orange.svg?style=flat-square)](#contributors)",
   "contributorTemplate": "<a href=\"<%= contributor.profile %>\"><img src=\"<%= contributor.avatar_url %>\" width=\"<%= options.imageSize %>px;\" alt=\"\"/><br /><sub><b><%= contributor.name %></b></sub></a>",
-<<<<<<< HEAD
   "skipCi": true,
   "contributors": [
     {
@@ -33,7 +26,4 @@
   "projectOwner": "lindenlab",
   "repoType": "github",
   "repoHost": "https://github.com"
-=======
-  "contributors": []
->>>>>>> 45dee65a
 }