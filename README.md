--- conflicted
+++ resolved
@@ -83,7 +83,6 @@
 A big thank you to folks who have contributed to this project!
 
 <!-- ALL-CONTRIBUTORS-LIST:START - Do not remove or modify this section -->
-<<<<<<< HEAD
 <!-- prettier-ignore-start -->
 <!-- markdownlint-disable -->
 <table>
@@ -94,8 +93,4 @@
 
 <!-- markdownlint-enable -->
 <!-- prettier-ignore-end -->
-=======
-<!-- prettier-ignore -->
-
->>>>>>> 45dee65a
 <!-- ALL-CONTRIBUTORS-LIST:END -->
