--- conflicted
+++ resolved
@@ -315,16 +315,6 @@
 		return p.DeleteHandler(w, r, fullPath)
 	}
 
-<<<<<<< HEAD
-	// Check for Range header
-	var rangeHeader *string
-	if rh := r.Header.Get("Range"); rh != "" {
-		rangeHeader = aws.String(rh)
-	}
-=======
-	// TODO: mayebe implement filtering out files (HiddenFiles)
->>>>>>> e0dc0464
-
 	isDir := strings.HasSuffix(fullPath, "/")
 	var obj *s3.GetObjectOutput
 	var err error
@@ -332,13 +322,8 @@
 	if isDir && len(p.IndexNames) > 0 {
 		for _, indexPage := range p.IndexNames {
 			indexPath := path.Join(fullPath, indexPage)
-<<<<<<< HEAD
-			obj, err = p.getS3Object(p.Bucket, indexPath, rangeHeader)
+			obj, err = p.getS3Object(p.Bucket, indexPath, r.Header)
 			if err == nil {
-=======
-			obj, err = p.getS3Object(p.Bucket, indexPath, r.Header)
-			if obj != nil {
->>>>>>> e0dc0464
 				// We found an index!
 				isDir = false
 				break
