package caddys3proxy

import (
	"bytes"
	"errors"
	"fmt"
	"io"
	"io/ioutil"
	"net/http"
	"path"
	"path/filepath"
	"reflect"
	"strings"
	"time"

	"github.com/caddyserver/caddy/v2"
	"github.com/caddyserver/caddy/v2/modules/caddyhttp"
	"go.uber.org/zap"

	"github.com/aws/aws-sdk-go/aws"
	"github.com/aws/aws-sdk-go/aws/awserr"
	"github.com/aws/aws-sdk-go/aws/session"
	"github.com/aws/aws-sdk-go/service/s3"
)

var defaultIndexNames = []string{"index.html", "index.txt"}

var awsErrorCodesMapping = map[string]int{
	"NotModified":        http.StatusNotModified,
	"PreconditionFailed": http.StatusPreconditionFailed,
	"InvalidRange":       http.StatusRequestedRangeNotSatisfiable,
}

func init() {
	caddy.RegisterModule(S3Proxy{})
}

// S3Proxy implements a proxy to return objects from S3
type S3Proxy struct {
	// The path to the root of the site. Default is `{http.vars.root}` if set,
	// Or if not set the value is "" - meaning use the whole path as a key.
	Root string `json:"root,omitempty"`

	// The AWS region the bucket is hosted in
	Region string `json:"region,omitempty"`

	// The name of the S3 bucket
	Bucket string `json:"bucket,omitempty"`

	// Use non-standard endpoint for S3
	Endpoint string `json:"endpoint,omitempty"`

	// The names of files to try as index files if a folder is requested.
	IndexNames []string `json:"index_names,omitempty"`

	// A glob pattern used to hide matching key paths (returning a 404)
	Hide []string

	// Flag to determine if PUT operations are allowed (default false)
	EnablePut bool

	// Flag to determine if DELETE operations are allowed (default false)
	EnableDelete bool

<<<<<<< HEAD
	// Flag to enable browsing of "directories" in S3 (paths that end with a /)
	EnableBrowse bool
=======
	// Mapping of HTTP error status to S3 keys.
	ErrorPages map[int]string `json:"error_pages,omitempty"`

	// S3 key to a default error page.
	DefaultErrorPage string `json:"default_error_page,omitempty"`
>>>>>>> c1935ace

	client *s3.S3
	log    *zap.Logger
}

// CaddyModule returns the Caddy module information.
func (S3Proxy) CaddyModule() caddy.ModuleInfo {
	return caddy.ModuleInfo{
		ID:  "http.handlers.s3proxy",
		New: func() caddy.Module { return new(S3Proxy) },
	}
}

func (p *S3Proxy) Provision(ctx caddy.Context) (err error) {
	p.log = ctx.Logger(p)

	if p.Root == "" {
		p.Root = "{http.vars.root}"
	}

	if p.IndexNames == nil {
		p.IndexNames = defaultIndexNames
	}

	if p.ErrorPages == nil {
		p.ErrorPages = make(map[int]string)
	}

	var config aws.Config

	// This is usually required for localstack and other
	// S3 alternatives, and I don't think there is any downside
	// when using it on AWS.  So we will always set it.
	config.S3ForcePathStyle = aws.Bool(true)

	// If Region is not specified NewSession will look for it from an env value AWS_REGION
	if p.Region != "" {
		config.Region = aws.String(p.Region)
	}

	if p.Endpoint != "" {
		config.Endpoint = aws.String(p.Endpoint)
	}

	sess, err := session.NewSession(&config)
	if err != nil {
		p.log.Error("could not create AWS session",
			zap.String("error", err.Error()),
		)
		return err
	}

	// Create S3 service client
	p.client = s3.New(sess)
	p.log.Info("S3 proxy initialized for bucket: " + p.Bucket)
	p.log.Debug("config values",
		zap.String("endpoint", p.Endpoint),
		zap.String("region", p.Region),
		zap.Bool("enable_put", p.EnablePut),
		zap.Bool("enable_delete", p.EnableDelete),
	)

	return nil
}

func (p S3Proxy) getS3Object(bucket string, path string, headers http.Header) (*s3.GetObjectOutput, error) {
	oi := &s3.GetObjectInput{
		Bucket: aws.String(bucket),
		Key:    aws.String(path),
	}

	if rg := headers.Get("Range"); rg != "" {
		oi = oi.SetRange(rg)
	}
	if ifMatch := headers.Get("If-Match"); ifMatch != "" {
		oi = oi.SetIfMatch(ifMatch)
	}
	if ifNoneMatch := headers.Get("If-None-Match"); ifNoneMatch != "" {
		oi = oi.SetIfNoneMatch(ifNoneMatch)
	}
	if ifModifiedSince := headers.Get("If-Modified-Since"); ifModifiedSince != "" {
		t, err := time.Parse(http.TimeFormat, ifModifiedSince)
		if err == nil {
			oi = oi.SetIfModifiedSince(t)
		}
	}
	if ifUnmodifiedSince := headers.Get("If-Unmodified-Since"); ifUnmodifiedSince != "" {
		t, err := time.Parse(http.TimeFormat, ifUnmodifiedSince)
		if err == nil {
			oi = oi.SetIfUnmodifiedSince(t)
		}
	}

	p.log.Info("get from S3",
		zap.String("bucket", bucket),
		zap.String("key", path),
	)

	return p.client.GetObject(oi)
}

func joinPath(root string, uriPath string) string {
	isDir := uriPath[len(uriPath)-1:] == "/"
	newPath := path.Join(root, uriPath)
	if isDir && newPath != "/" {
		// Join will strip the ending /
		// add it back if it was there as it implies a dir view
		return newPath + "/"
	}
	return newPath
}

func makeAwsString(str string) *string {
	if str == "" {
		return nil
	}
	return aws.String(str)
}

func (p S3Proxy) PutHandler(w http.ResponseWriter, r *http.Request, key string) error {
	isDir := strings.HasSuffix(key, "/")
	if isDir || !p.EnablePut {
		err := errors.New("method not allowed")
		return caddyhttp.Error(http.StatusMethodNotAllowed, err)
	}

	// The request gives us r.Body a ReadCloser.  However, Put need a ReadSeeker.
	// So we need to read the entire object in memory and create the ReadSeeker.
	// TODO: this will not work well for very large files - will run out of memory
	buf, err := ioutil.ReadAll(r.Body)
	if err != nil {
		return err
	}

	oi := s3.PutObjectInput{
		Bucket:             aws.String(p.Bucket),
		Key:                aws.String(key),
		CacheControl:       makeAwsString(r.Header.Get("Cache-Control")),
		ContentDisposition: makeAwsString(r.Header.Get("Content-Disposition")),
		ContentEncoding:    makeAwsString(r.Header.Get("Content-Encoding")),
		ContentLanguage:    makeAwsString(r.Header.Get("Content-Language")),
		ContentType:        makeAwsString(r.Header.Get("Content-Type")),
		Body:               bytes.NewReader(buf),
	}
	po, err := p.client.PutObject(&oi)
	if err != nil {
		return err
	}

	setStrHeader(w, "ETag", po.ETag)

	return nil
}

func (p S3Proxy) DeleteHandler(w http.ResponseWriter, r *http.Request, key string) error {
	isDir := strings.HasSuffix(key, "/")
	if isDir || !p.EnableDelete {
		err := errors.New("method not allowed")
		return caddyhttp.Error(http.StatusMethodNotAllowed, err)
	}

	di := s3.DeleteObjectInput{
		Bucket: aws.String(p.Bucket),
		Key:    aws.String(key),
	}
	_, err := p.client.DeleteObject(&di)
	if err != nil {
		return err
	}

	return nil
}

<<<<<<< HEAD
func (p S3Proxy) BrowseHandler(w http.ResponseWriter, r *http.Request, path string) error {

	// We should only get here if the path ends in a /, however, when we make the
	//call to ListObjects no / should be there
	prefix := strings.TrimPrefix(path, "/")

	input := s3.ListObjectsV2Input{
		Bucket: aws.String(p.Bucket),
		// ContinuationToken: TODO
		// StartAfter: TODO - but I don't think I should use this
		Prefix: aws.String(prefix), // TODO: do I need to remove the trailing slash?
		// MaxKeys: TODO
		Delimiter: aws.String("/"),
	}

	result, err := p.client.ListObjectsV2(&input)
	if err != nil {
		p.log.Debug("error in ListObjectsV2",
			zap.String("bucket", p.Bucket),
			zap.String("path", path),
			zap.String("err", err.Error()),
		)
		// TODO: map aws errors to caddy errors
		return caddyhttp.Error(http.StatusNotFound, nil)
	}

	items := Items{}
	items.Count = *result.KeyCount
	if result.NextContinuationToken != nil {
		items.NextToken = *result.NextContinuationToken
	}
	for _, dir := range result.CommonPrefixes {
		items.Items = append(items.Items, Item{
			Name:  *dir.Prefix,
			IsDir: true,
		})
	}
	for _, obj := range result.Contents {
		items.Items = append(items.Items, Item{
			Name:         *obj.Key,
			Key:          *obj.Key,
			Size:         *obj.Size,
			LastModified: *obj.LastModified,
			IsDir:        false,
		})
	}

	if r.Header.Get("Content-type") == "application/json" {
		// Give JSON output of dir
		output := items.GenerateJson()
		w.Header().Set("Content-Type", "application/json; charset=utf-8")
		fmt.Fprintln(w, output)
	} else {
		// Generate html response of dir
		output := items.GenerateHtml()
		w.Header().Set("Content-Type", "text/html; charset=utf-8")
		fmt.Fprintln(w, output)
=======
func (p S3Proxy) writeResponseFromGetObject(w http.ResponseWriter, obj *s3.GetObjectOutput) error {
	// Copy headers from AWS response to our response
	setStrHeader(w, "Content-Disposition", obj.ContentDisposition)
	setStrHeader(w, "Content-Encoding", obj.ContentEncoding)
	setStrHeader(w, "Content-Language", obj.ContentLanguage)
	setStrHeader(w, "Content-Range", obj.ContentRange)
	setStrHeader(w, "Content-Type", obj.ContentType)
	setStrHeader(w, "ETag", obj.ETag)
	setTimeHeader(w, "Last-Modified", obj.LastModified)

	var err error
	if obj.Body != nil {
		// io.Copy will set Content-Length
		w.Header().Del("Content-Length")
		_, err = io.Copy(w, obj.Body)
	}

	return err
}

func (p S3Proxy) serveErrorPage(w http.ResponseWriter, s3Key string) error {
	obj, err := p.getS3Object(p.Bucket, s3Key, nil)
	if err != nil {
		return err
	}

	if err := p.writeResponseFromGetObject(w, obj); err != nil {
		return err
>>>>>>> c1935ace
	}

	return nil
}

func (p S3Proxy) ServeHTTP(w http.ResponseWriter, r *http.Request, next caddyhttp.Handler) error {
	return p.wrapHTTPErrors(w, p.doServeHTTP(w, r, next))
}

func (p S3Proxy) doServeHTTP(w http.ResponseWriter, r *http.Request, next caddyhttp.Handler) error {
	repl := r.Context().Value(caddy.ReplacerCtxKey).(*caddy.Replacer)

	fullPath := joinPath(repl.ReplaceAll(p.Root, ""), r.URL.Path)

	// If file is hidden - return 404
	if fileHidden(fullPath, p.Hide) {
		return caddyhttp.Error(http.StatusNotFound, nil)
	}

	switch r.Method {
	case http.MethodGet:
		break
	case http.MethodPut:
		return p.PutHandler(w, r, fullPath)
	case http.MethodDelete:
<<<<<<< HEAD
		return p.DeleteHandler(w, r, fullPath)
=======
		return p.HandleDelete(w, r, fullPath)
	default:
		err := errors.New("method not allowed")
		return caddyhttp.Error(http.StatusMethodNotAllowed, err)
>>>>>>> c1935ace
	}

	isDir := strings.HasSuffix(fullPath, "/")
	var obj *s3.GetObjectOutput
	var err error

	if isDir && len(p.IndexNames) > 0 {
		for _, indexPage := range p.IndexNames {
			indexPath := path.Join(fullPath, indexPage)
			obj, err = p.getS3Object(p.Bucket, indexPath, r.Header)
			if err == nil {
				// We found an index!
				isDir = false
				break
			}
		}
	}

	// If this is still a dir then browse or throw an error
	if isDir {
		if p.EnableBrowse {
			p.log.Debug("doing browse")
			return p.BrowseHandler(w, r, fullPath)
		} else {
			err = errors.New("can not view a directory")
			return caddyhttp.Error(http.StatusForbidden, err)
		}
	}

	// Get the obj from S3 (skip if we already did when looking for an index)
	if obj == nil {
		obj, err = p.getS3Object(p.Bucket, fullPath, r.Header)
	}
	if err != nil {
		if aerr, ok := err.(awserr.Error); ok {
			switch aerr.Code() {
			case s3.ErrCodeNoSuchBucket,
				s3.ErrCodeNoSuchKey,
				s3.ErrCodeObjectNotInActiveTierError:
				// 404
				p.log.Debug("not found",
					zap.String("bucket", p.Bucket),
					zap.String("key", fullPath),
					zap.String("err", aerr.Error()),
				)
				return caddyhttp.Error(http.StatusNotFound, aerr)
			default:
				if code, ok := awsErrorCodesMapping[aerr.Code()]; ok {
					return caddyhttp.Error(code, nil)
				}

				// return 403 maybe?  Why else would it fail?
				p.log.Error("failed to get object",
					zap.String("bucket", p.Bucket),
					zap.String("key", fullPath),
					zap.String("err", aerr.Error()),
				)

				return caddyhttp.Error(http.StatusForbidden, err)
			}
		} else {
			p.log.Error("failed to get object",
				zap.String("bucket", p.Bucket),
				zap.String("key", fullPath),
				zap.String("err", err.Error()),
			)

			return err
		}
	}

	return p.writeResponseFromGetObject(w, obj)
}

func (p S3Proxy) wrapHTTPErrors(w http.ResponseWriter, parentError error) error {
	if parentError == nil {
		return nil
	}

	caddyErr, isCaddyErr := parentError.(caddyhttp.HandlerError)

	if !isCaddyErr {
		caddyErr = caddyhttp.Error(http.StatusInternalServerError, parentError)
	}

	if caddyErr.StatusCode != 0 {
		w.WriteHeader(caddyErr.StatusCode)
	}

	var s3Key string
	if errorPageS3Key, hasErrorPageForCode := p.ErrorPages[caddyErr.StatusCode]; hasErrorPageForCode {
		s3Key = errorPageS3Key
	} else if p.DefaultErrorPage != "" {
		s3Key = p.DefaultErrorPage
	}

	if s3Key != "" {
		if err := p.serveErrorPage(w, s3Key); err != nil {
			// Just log the error as we don't want to swallow the parent error.
			p.log.Error("error serving error page",
				zap.String("bucket", p.Bucket),
				zap.String("key", s3Key),
				zap.String("err", err.Error()),
			)
		}
	}

	return caddyErr
}

func setStrHeader(w http.ResponseWriter, key string, value *string) {
	if value != nil && len(*value) > 0 {
		w.Header().Add(key, *value)
	}
}

func setTimeHeader(w http.ResponseWriter, key string, value *time.Time) {
	if value != nil && !reflect.DeepEqual(*value, time.Time{}) {
		w.Header().Add(key, value.UTC().Format(http.TimeFormat))
	}
}

// fileHidden returns true if filename is hidden
// according to the hide list.
func fileHidden(filename string, hide []string) bool {
	sep := string(filepath.Separator)
	var components []string

	for _, h := range hide {
		if !strings.Contains(h, sep) {
			// if there is no separator in h, then we assume the user
			// wants to hide any files or folders that match that
			// name; thus we have to compare against each component
			// of the filename, e.g. hiding "bar" would hide "/bar"
			// as well as "/foo/bar/baz" but not "/barstool".
			if len(components) == 0 {
				components = strings.Split(filename, sep)
			}
			for _, c := range components {
				if c == h {
					return true
				}
			}
		} else if strings.HasPrefix(filename, h) {
			// otherwise, if there is a separator in h, and
			// filename is exactly prefixed with h, then we
			// can do a prefix match so that "/foo" matches
			// "/foo/bar" but not "/foobar".
			withoutPrefix := strings.TrimPrefix(filename, h)
			if strings.HasPrefix(withoutPrefix, sep) {
				return true
			}
		}

		// in the general case, a glob match will suffice
		if hidden, _ := filepath.Match(h, filename); hidden {
			return true
		}
	}

	return false
}<|MERGE_RESOLUTION|>--- conflicted
+++ resolved
@@ -62,16 +62,14 @@
 	// Flag to determine if DELETE operations are allowed (default false)
 	EnableDelete bool
 
-<<<<<<< HEAD
 	// Flag to enable browsing of "directories" in S3 (paths that end with a /)
 	EnableBrowse bool
-=======
+
 	// Mapping of HTTP error status to S3 keys.
 	ErrorPages map[int]string `json:"error_pages,omitempty"`
 
 	// S3 key to a default error page.
 	DefaultErrorPage string `json:"default_error_page,omitempty"`
->>>>>>> c1935ace
 
 	client *s3.S3
 	log    *zap.Logger
@@ -245,7 +243,6 @@
 	return nil
 }
 
-<<<<<<< HEAD
 func (p S3Proxy) BrowseHandler(w http.ResponseWriter, r *http.Request, path string) error {
 
 	// We should only get here if the path ends in a /, however, when we make the
@@ -303,7 +300,11 @@
 		output := items.GenerateHtml()
 		w.Header().Set("Content-Type", "text/html; charset=utf-8")
 		fmt.Fprintln(w, output)
-=======
+	}
+
+	return nil
+}
+
 func (p S3Proxy) writeResponseFromGetObject(w http.ResponseWriter, obj *s3.GetObjectOutput) error {
 	// Copy headers from AWS response to our response
 	setStrHeader(w, "Content-Disposition", obj.ContentDisposition)
@@ -332,7 +333,6 @@
 
 	if err := p.writeResponseFromGetObject(w, obj); err != nil {
 		return err
->>>>>>> c1935ace
 	}
 
 	return nil
@@ -358,14 +358,10 @@
 	case http.MethodPut:
 		return p.PutHandler(w, r, fullPath)
 	case http.MethodDelete:
-<<<<<<< HEAD
 		return p.DeleteHandler(w, r, fullPath)
-=======
-		return p.HandleDelete(w, r, fullPath)
 	default:
 		err := errors.New("method not allowed")
 		return caddyhttp.Error(http.StatusMethodNotAllowed, err)
->>>>>>> c1935ace
 	}
 
 	isDir := strings.HasSuffix(fullPath, "/")
